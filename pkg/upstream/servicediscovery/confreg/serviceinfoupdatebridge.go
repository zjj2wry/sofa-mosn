--- conflicted
+++ resolved
@@ -115,22 +115,13 @@
 
 		subServiceList = append(subServiceList, si)
 		v2Cluster := v2.Cluster{
-<<<<<<< HEAD
-			Name:                 si,
-			ClusterType:          v2.DYNAMIC_CLUSTER,
-			SubClusterType:       v2.CONFREG_CLUSTER,
-			LbType:               v2.LB_RANDOM,
-			MaxRequestPerConn:    v2.MaxRequestsPerConn,
-			ConnBufferLimitBytes: v2.ConnBufferLimitByte,
-=======
 			Name:              si,
 			ClusterType:       v2.DYNAMIC_CLUSTER,
-			SubClustetType:    v2.CONFREG_CLUSTER,
+			SubClusterType:    v2.CONFREG_CLUSTER,
 			LbType:            v2.LB_RANDOM,
 			MaxRequestPerConn: 1024,
 			ConnBufferLimitBytes: 32 * 1024,
 			CirBreThresholds:  v2.CircuitBreakers{},
->>>>>>> 4d74bf66
 			Spec: v2.ClusterSpecInfo{
 				Subscribes: []v2.SubscribeSpec{
 					v2.SubscribeSpec{
