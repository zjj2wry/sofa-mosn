package log

import (
	"github.com/hashicorp/go-syslog"
	"io"
	"log"
	"os"
	"path/filepath"
	"strings"
	"sync"
<<<<<<< HEAD
	"gitlab.alipay-inc.com/afe/mosn/pkg/types"
	"context"
	"fmt"
=======
>>>>>>> d0fd4a44
)

var remoteSyslogPrefixes = map[string]string{
	"syslog+tcp://": "tcp",
	"syslog+udp://": "udp",
	"syslog://":     "udp",
}

var DefaultLogger *logger

var StartLogger  *logger

func init(){
	//use console  as start logger
	StartLogger = &logger{
		Output:  "",
		Level:   DEBUG,
		Roller:  DefaultLogRoller(),
		fileMux: new(sync.RWMutex),
	}

	StartLogger.Start()
}

// Logger
type logger struct {
	Output string
	Level  LogLevel
	*log.Logger
	Roller  *LogRoller
	writer  io.Writer
	fileMux *sync.RWMutex
}

func InitDefaultLogger(output string, level LogLevel) error {
	DefaultLogger = &logger{
		Output:  output,
		Level:   level,
		Roller:  DefaultLogRoller(),
		fileMux: new(sync.RWMutex),
	}

	return DefaultLogger.Start()
}

func ByContext(ctx context.Context) Logger {
	if ctx != nil{
		if logger := ctx.Value(types.ContextKeyLogger); logger != nil{
			return logger.(Logger)
		}
	}
	return DefaultLogger
}

func NewLogger(output string, level LogLevel) (Logger, error) {
	logger := &logger{
		Output:  output,
		Level:   level,
		Roller:  DefaultLogRoller(),
		fileMux: new(sync.RWMutex),
	}

	return logger, logger.Start()
}

func (l *logger) Start() error {
	var err error

selectwriter:
	switch l.Output {
	case "", "stderr":
		l.writer = os.Stderr
	case "stdout":
		l.writer = os.Stdout
	case "syslog":
		l.writer, err = gsyslog.NewLogger(gsyslog.LOG_ERR, "LOCAL0", "mosn")
		if err != nil {
			return err
		}
	default:
		if address := parseSyslogAddress(l.Output); address != nil {
			l.writer, err = gsyslog.DialLogger(address.network, address.address, gsyslog.LOG_ERR, "LOCAL0", "mosn")

			if err != nil {
				return err
			}

			break selectwriter
		}

		var file *os.File

		//create parent dir if not exists
		err := os.MkdirAll(filepath.Dir(l.Output), 0755)

		fmt.Println(err)

		file, err = os.OpenFile(l.Output, os.O_RDWR|os.O_CREATE|os.O_APPEND, 0644)
		if err != nil {
			return err
		}

		if l.Roller != nil {
			file.Close()
			l.Roller.Filename = l.Output
			l.writer = l.Roller.GetLogWriter()
		} else {
			l.writer = file
		}
	}

	l.Logger = log.New(l.writer, "", log.LstdFlags)

	return nil
}

func (l *logger) Println(args ...interface{}) {
	l.fileMux.RLock()
	l.Logger.Println(args...)
	l.fileMux.RUnlock()
}

func (l *logger) Printf(format string, args ...interface{}) {
	l.fileMux.RLock()
	l.Logger.Printf(format, args...)
	l.fileMux.RUnlock()
}

func (l *logger) Infof(format string, args ...interface{}) {
	if l.Level >= INFO {
		l.Printf(format, args...)
	}
}

func (l *logger) Debugf(format string, args ...interface{}) {
	if l.Level >= DEBUG {
		l.Printf(format, args...)
	}
}

func (l *logger) Warnf(format string, args ...interface{}) {
	if l.Level >= WARN {
		l.Printf(format, args...)
	}
}

func (l *logger) Errorf(format string, args ...interface{}) {
	if l.Level >= ERROR {
		l.Printf(format, args...)
	}
}

func (l *logger) Fatalf(format string, args ...interface{}) {
	if l.Level >= FATAL {
		l.Printf(format, args...)
	}
}

func (l *logger) Close() error {
	if l.writer == os.Stdout || l.writer == os.Stderr {
		return nil
	}

	if closer, ok := l.writer.(io.WriteCloser); ok {
		l.fileMux.Lock()
		err := closer.Close()
		l.fileMux.Unlock()
		return err
	}

	return nil
}

func (l *logger) Reopen() error {
	if l.writer == os.Stdout || l.writer == os.Stderr {
		return nil
	}

	if closer, ok := l.writer.(io.WriteCloser); ok {
		l.fileMux.Lock()
		err := closer.Close()

		if err := l.Start(); err != nil {
			return err
		}

		l.fileMux.Unlock()
		return err
	}

	return nil
}

type syslogAddress struct {
	network string
	address string
}

func parseSyslogAddress(location string) *syslogAddress {
	for prefix, network := range remoteSyslogPrefixes {
		if strings.HasPrefix(location, prefix) {
			return &syslogAddress{
				network: network,
				address: strings.TrimPrefix(location, prefix),
			}
		}
	}

	return nil
}<|MERGE_RESOLUTION|>--- conflicted
+++ resolved
@@ -1,32 +1,37 @@
 package log
 
 import (
-	"github.com/hashicorp/go-syslog"
+	"context"
+	"fmt"
 	"io"
 	"log"
 	"os"
 	"path/filepath"
 	"strings"
 	"sync"
-<<<<<<< HEAD
+
+	"github.com/hashicorp/go-syslog"
 	"gitlab.alipay-inc.com/afe/mosn/pkg/types"
-	"context"
-	"fmt"
-=======
->>>>>>> d0fd4a44
 )
 
-var remoteSyslogPrefixes = map[string]string{
-	"syslog+tcp://": "tcp",
-	"syslog+udp://": "udp",
-	"syslog://":     "udp",
-}
-
-var DefaultLogger *logger
-
-var StartLogger  *logger
-
-func init(){
+var (
+	DefaultLogger, StartLogger *logger
+
+	remoteSyslogPrefixes = map[string]string{
+		"syslog+tcp://": "tcp",
+		"syslog+udp://": "udp",
+		"syslog://":     "udp",
+	}
+
+	//due to the fact that multiple access log owned by different listener can point to same log path
+	//make logger instance for each log path unique, and can be shared by different access log
+	// AccessLog x(path:/home/a, format:foo) -> RealLog a
+	// AccessLog y(path:/home/a, format:bar) -> RealLog a
+	// AccessLog z(path:/home/b)             -> RealLog b
+	loggers []*logger
+)
+
+func init() {
 	//use console  as start logger
 	StartLogger = &logger{
 		Output:  "",
@@ -40,9 +45,10 @@
 
 // Logger
 type logger struct {
-	Output string
-	Level  LogLevel
 	*log.Logger
+
+	Output  string
+	Level   LogLevel
 	Roller  *LogRoller
 	writer  io.Writer
 	fileMux *sync.RWMutex
@@ -56,16 +62,28 @@
 		fileMux: new(sync.RWMutex),
 	}
 
+	loggers = append(loggers, DefaultLogger)
+
 	return DefaultLogger.Start()
 }
 
 func ByContext(ctx context.Context) Logger {
-	if ctx != nil{
-		if logger := ctx.Value(types.ContextKeyLogger); logger != nil{
+	if ctx != nil {
+		if logger := ctx.Value(types.ContextKeyLogger); logger != nil {
 			return logger.(Logger)
 		}
 	}
 	return DefaultLogger
+}
+
+func GetLoggerInstance(output string, level LogLevel) (Logger, error) {
+	for _, logger := range loggers {
+		if logger.Output == output && logger.Level == level {
+			return logger, nil
+		}
+	}
+
+	return NewLogger(output, level)
 }
 
 func NewLogger(output string, level LogLevel) (Logger, error) {
@@ -75,6 +93,8 @@
 		Roller:  DefaultLogRoller(),
 		fileMux: new(sync.RWMutex),
 	}
+
+	loggers = append(loggers, logger)
 
 	return logger, logger.Start()
 }
@@ -223,4 +243,25 @@
 	}
 
 	return nil
+}
+
+
+func Reopen() error {
+	for _, logger := range loggers {
+		if err := logger.Reopen(); err != nil {
+			return err
+		}
+	}
+
+	return nil
+}
+
+func CloseAll() error {
+	for _, logger := range loggers {
+		if err := logger.Close(); err != nil {
+			return err
+		}
+	}
+
+	return nil
 }