/*
 * Licensed to the Apache Software Foundation (ASF) under one or more
 * contributor license agreements.  See the NOTICE file distributed with
 * this work for additional information regarding copyright ownership.
 * The ASF licenses this file to You under the Apache License, Version 2.0
 * (the "License"); you may not use this file except in compliance with
 * the License.  You may obtain a copy of the License at
 *
 *     http://www.apache.org/licenses/LICENSE-2.0
 *
 * Unless required by applicable law or agreed to in writing, software
 * distributed under the License is distributed on an "AS IS" BASIS,
 * WITHOUT WARRANTIES OR CONDITIONS OF ANY KIND, either express or implied.
 * See the License for the specific language governing permissions and
 * limitations under the License.
 */

package http

import (
	"context"
	"sync/atomic"

	"bufio"
	"errors"
	"io"
	"net/http"
	"runtime/debug"
	"strconv"

	"github.com/alipay/sofa-mosn/pkg/buffer"
	"github.com/alipay/sofa-mosn/pkg/log"
	"github.com/alipay/sofa-mosn/pkg/protocol"
	mosnhttp "github.com/alipay/sofa-mosn/pkg/protocol/http"
	str "github.com/alipay/sofa-mosn/pkg/stream"
	"github.com/alipay/sofa-mosn/pkg/types"
	"github.com/valyala/fasthttp"
)

var errConnClose = errors.New("connection closed")

func init() {
	str.Register(protocol.HTTP1, &streamConnFactory{})
}

type streamConnFactory struct{}

func (f *streamConnFactory) CreateClientStream(context context.Context, connection types.ClientConnection,
	streamConnCallbacks types.StreamConnectionEventListener, connCallbacks types.ConnectionEventListener) types.ClientStreamConnection {
	return newClientStreamConnection(context, connection, streamConnCallbacks, connCallbacks)
}

func (f *streamConnFactory) CreateServerStream(context context.Context, connection types.Connection,
	callbacks types.ServerStreamConnectionEventListener) types.ServerStreamConnection {
	return newServerStreamConnection(context, connection, callbacks)
}

func (f *streamConnFactory) CreateBiDirectStream(context context.Context, connection types.ClientConnection,
	clientCallbacks types.StreamConnectionEventListener,
	serverCallbacks types.ServerStreamConnectionEventListener) types.ClientStreamConnection {
	return nil
}

// types.StreamConnection
// types.StreamConnectionEventListener
type streamConnection struct {
	context context.Context

	conn          types.Connection
	connCallbacks types.ConnectionEventListener

	bufChan chan types.IoBuffer

	br *bufio.Reader
	bw *bufio.Writer

	logger log.Logger
}

// types.StreamConnection
func (conn *streamConnection) Dispatch(buffer types.IoBuffer) {
	conn.bufChan <- buffer
	<-conn.bufChan
}

func (conn *streamConnection) Protocol() types.Protocol {
	return protocol.HTTP1
}

func (conn *streamConnection) GoAway() {}

func (conn *streamConnection) Read(p []byte) (n int, err error) {
	data, ok := <-conn.bufChan

	// Connection close
	if !ok {
		err = errConnClose
		return
	}

	n = copy(p, data.Bytes())
	data.Drain(n)
	conn.bufChan <- nil
	return
}

func (conn *streamConnection) Write(p []byte) (n int, err error) {
	n = len(p)

	// TODO avoid copy
	buf := buffer.GetIoBuffer(n)
	buf.Write(p)

	err = conn.conn.Write(buf)
	return
}

// conn callbacks
func (conn *streamConnection) OnEvent(event types.ConnectionEvent) {
	if event.IsClose() || event.ConnectFailure() {
		close(conn.bufChan)
	}
}

// types.ClientStreamConnection
type clientStreamConnection struct {
	streamConnection

	stream              *clientStream
	connCallbacks       types.ConnectionEventListener
	streamConnCallbacks types.StreamConnectionEventListener
}

func newClientStreamConnection(context context.Context, connection types.ClientConnection,
	streamConnCallbacks types.StreamConnectionEventListener,
	connCallbacks types.ConnectionEventListener) types.ClientStreamConnection {

	csc := &clientStreamConnection{
		streamConnection: streamConnection{
			context: context,
			conn:    connection,
			bufChan: make(chan types.IoBuffer),
		},
		connCallbacks:       connCallbacks,
		streamConnCallbacks: streamConnCallbacks,
	}

	connection.AddConnectionEventListener(csc)

	csc.br = bufio.NewReader(csc)
	csc.bw = bufio.NewWriter(csc)

	go func() {
		defer func() {
			if p := recover(); p != nil {
				log.DefaultLogger.Errorf("http client serve goroutine panic %v", p)
				debug.PrintStack()

				csc.serve()
			}
		}()

		csc.serve()
	}()

	return csc
}

func (csc *clientStreamConnection) serve() {
	for {
		// 1. blocking read using fasthttp.Response.Read
		response := fasthttp.AcquireResponse()
		//response.Header.DisableNormalizing()

		err := response.Read(csc.br)
		if err != nil {
			if err != errConnClose && err != io.EOF {
				log.DefaultLogger.Errorf("Http client codec goroutine error: %s", err)
			}
			return
		}

		// 2. response processing
		s := csc.stream
		s.response = response

		if atomic.LoadInt32(&s.readDisableCount) <= 0 {
			s.handleResponse()
		}
	}
}

func (csc *clientStreamConnection) GoAway() {}

func (csc *clientStreamConnection) NewStream(ctx context.Context, receiver types.StreamReceiver) types.StreamSender {
	id := protocol.GenerateID()
	s := &clientStream{
		stream: stream{
			id:       id,
			ctx:      context.WithValue(ctx, types.ContextKeyStreamID, id),
			request:  fasthttp.AcquireRequest(),
			receiver: receiver,
		},
		connection: csc,
	}

	csc.stream = s

	return s
}

// types.ServerStreamConnection
type serverStreamConnection struct {
	streamConnection

	stream                    *serverStream
	serverStreamConnCallbacks types.ServerStreamConnectionEventListener
}

func newServerStreamConnection(context context.Context, connection types.Connection,
	callbacks types.ServerStreamConnectionEventListener) types.ServerStreamConnection {
	ssc := &serverStreamConnection{
		streamConnection: streamConnection{
			context: context,
			conn:    connection,
			bufChan: make(chan types.IoBuffer),
		},
		serverStreamConnCallbacks: callbacks,
	}

	ssc.br = bufio.NewReader(ssc)
	ssc.bw = bufio.NewWriter(ssc)

	connection.AddConnectionEventListener(ssc)

	go func() {
		defer func() {
			if p := recover(); p != nil {
				log.DefaultLogger.Errorf("http server serve goroutine panic %v", p)
				debug.PrintStack()

				ssc.serve()
			}
		}()

		ssc.serve()
	}()

	return ssc
}

func (ssc *serverStreamConnection) serve() {
	for {
		// 1. blocking read using fasthttp.Request.Read
		request := fasthttp.AcquireRequest()
		err := request.Read(ssc.br)
		if err != nil {
			if err != errConnClose && err != io.EOF {
				log.DefaultLogger.Errorf("Http server codec goroutine error: %s", err)
			}
			return
		}

		id := protocol.GenerateID()
		// 2. request processing
		s := &serverStream{
			stream: stream{
				id:       id,
				ctx:      context.WithValue(ssc.context, types.ContextKeyStreamID, id),
				request:  request,
				response: fasthttp.AcquireResponse(),
			},
			connection:       ssc,
			responseDoneChan: make(chan bool, 1),
		}

<<<<<<< HEAD
	s.receiver = ssc.serverStreamConnCallbacks.NewStreamDetect(s.stream.context, s, spanBuilder)
=======
		s.receiver = ssc.serverStreamConnCallbacks.NewStreamDetect(s.stream.ctx, s)
>>>>>>> 74df2a97

		ssc.stream = s

		if atomic.LoadInt32(&s.readDisableCount) <= 0 {
			s.handleRequest()
		}

		// wait for proxy done
		<-s.responseDoneChan
	}
}

// types.Stream
// types.StreamSender
type stream struct {
	id  uint64
	ctx context.Context

	readDisableCount int32

	// NOTICE: fasthttp ctx and its member not allowed holding by others after request handle finished
	request  *fasthttp.Request
	response *fasthttp.Response

	receiver  types.StreamReceiver
	streamCbs []types.StreamEventListener
}

// types.Stream
func (s *stream) ID() uint64 {
	return s.id
}

func (s *stream) AddEventListener(streamCb types.StreamEventListener) {
	s.streamCbs = append(s.streamCbs, streamCb)
}

func (s *stream) RemoveEventListener(streamCb types.StreamEventListener) {
	cbIdx := -1

	for i, streamCb := range s.streamCbs {
		if streamCb == streamCb {
			cbIdx = i
			break
		}
	}

	if cbIdx > -1 {
		s.streamCbs = append(s.streamCbs[:cbIdx], s.streamCbs[cbIdx+1:]...)
	}
}

func (s *stream) ResetStream(reason types.StreamResetReason) {
	for _, cb := range s.streamCbs {
		cb.OnResetStream(reason)
	}
}

type clientStream struct {
	stream

	connection *clientStreamConnection
}

// types.StreamSender
func (s *clientStream) AppendHeaders(context context.Context, headersIn types.HeaderMap, endStream bool) error {
	headers := headersIn.(mosnhttp.RequestHeader)

	// TODO: protocol convert in pkg/protocol
	//if the request contains body, use "POST" as default, the http request method will be setted by MosnHeaderMethod
	if endStream {
		headers.SetMethod(http.MethodGet)
	} else {
		headers.SetMethod(http.MethodPost)
	}

	// assemble uri
	uri := ""

	// path
	if path, ok := headers.Get(protocol.MosnHeaderPathKey); ok {
		headers.Del(protocol.MosnHeaderPathKey)
		uri += path
	} else {
		uri += "/"
	}

	// querystring
	if queryString, ok := headers.Get(protocol.MosnHeaderQueryStringKey); ok {
		headers.Del(protocol.MosnHeaderQueryStringKey)
		uri += "?" + queryString
	}

<<<<<<< HEAD
	s.request.SetRequestURI(uri)

	if _, ok := headers[protocol.MosnHeaderQueryStringKey]; ok {
		delete(headers, protocol.MosnHeaderQueryStringKey)

	}
=======
	headers.SetRequestURI(uri)
>>>>>>> 74df2a97

	if method, ok := headers.Get(protocol.MosnHeaderMethod); ok {
		headers.Del(protocol.MosnHeaderMethod)
		headers.SetMethod(method)
	}

	if host, ok := headers.Get(protocol.MosnHeaderHostKey); ok {
		headers.Del(protocol.MosnHeaderHostKey)
		headers.SetHost(host)
	} else {
		headers.SetHost(s.connection.conn.RemoteAddr().String())
	}

	if host, ok := headers.Get(protocol.IstioHeaderHostKey); ok {
		headers.Del(protocol.IstioHeaderHostKey)
		headers.SetHost(host)
	}

	// copy headers
	headers.CopyTo(&s.request.Header)

	if endStream {
		s.endStream()
	}

	return nil
}

func (s *clientStream) AppendData(context context.Context, data types.IoBuffer, endStream bool) error {
	s.request.SetBody(data.Bytes())

	if endStream {
		s.endStream()
	}

	return nil
}

func (s *clientStream) AppendTrailers(context context.Context, trailers types.HeaderMap) error {
	s.endStream()
	return nil
}

func (s *clientStream) endStream() {
	s.doSend()
}

func (s *clientStream) ReadDisable(disable bool) {
	if disable {
		atomic.AddInt32(&s.readDisableCount, 1)
	} else {
		newCount := atomic.AddInt32(&s.readDisableCount, -1)

		if newCount <= 0 {
			s.handleResponse()
		}
	}
}

func (s *clientStream) doSend() {
	if _, err := s.request.WriteTo(s.connection); err != nil {
		log.DefaultLogger.Errorf("http1 client stream send error: %+s", err)

		//TODO
		s.connection.connCallbacks.OnEvent(types.RemoteClose)
	}
}

func (s *clientStream) handleResponse() {
	if s.response != nil {
		header := mosnhttp.ResponseHeader{&s.response.Header}

		statusCode := header.StatusCode()
		status := strconv.Itoa(statusCode)
		// inherit upstream's response status
		header.Set(types.HeaderStatus, status)
		// save response code
		header.Set(protocol.MosnResponseStatusCode, status)

		log.DefaultLogger.Debugf("remote:%s, status:%s", s.connection.conn.RemoteAddr(), status)

		hasData := true
		if len(s.response.Body()) == 0 {
			hasData = false
		}
		s.receiver.OnReceiveHeaders(s.ctx, header, !hasData)

		if hasData{
			s.receiver.OnReceiveData(s.ctx, buffer.NewIoBufferBytes(s.response.Body()), true)
		}

		//TODO cannot recycle immediately, headers might be used by proxy logic
		s.request = nil
		s.response = nil
	}
}

func (s *clientStream) GetStream() types.Stream {
	return s
}

type serverStream struct {
	stream

	connection       *serverStreamConnection
	responseDoneChan chan bool
}

// types.StreamSender
func (s *serverStream) AppendHeaders(context context.Context, headersIn types.HeaderMap, endStream bool) error {
	switch headers := headersIn.(type) {
	case mosnhttp.RequestHeader:
		if status, ok := headers.Get(types.HeaderStatus); ok {
			headers.Del(types.HeaderStatus)

			statusCode, _ := strconv.Atoi(status)
			s.response.SetStatusCode(statusCode)
		}
	case mosnhttp.ResponseHeader:
		if status, ok := headers.Get(types.HeaderStatus); ok {
			headers.Del(types.HeaderStatus)

			statusCode, _ := strconv.Atoi(status)
			headers.SetStatusCode(statusCode)
		}

		headers.CopyTo(&s.response.Header)
	}

	if endStream {
		s.endStream()
	}

	return nil
}

func (s *serverStream) AppendData(context context.Context, data types.IoBuffer, endStream bool) error {
	s.response.SetBody(data.Bytes())

	if endStream {
		s.endStream()
	}

	return nil
}

func (s *serverStream) AppendTrailers(context context.Context, trailers types.HeaderMap) error {
	s.endStream()
	return nil
}

func (s *serverStream) endStream() {
	s.doSend()
	s.responseDoneChan <- true

	// clean up & recycle
	s.connection.stream = nil
	if s.request != nil {
		fasthttp.ReleaseRequest(s.request)
	}
	if s.response != nil {
		fasthttp.ReleaseResponse(s.response)
	}
}

func (s *serverStream) ReadDisable(disable bool) {
	if disable {
		atomic.AddInt32(&s.readDisableCount, 1)
	} else {
		newCount := atomic.AddInt32(&s.readDisableCount, -1)

		if newCount <= 0 {
			s.handleRequest()
		}
	}
}

func (s *serverStream) doSend() {
	s.response.WriteTo(s.connection)
}

func (s *serverStream) handleRequest() {
	if s.request != nil {

		// header
		header := mosnhttp.RequestHeader{&s.request.Header}

		// set non-header info in request-line, like method, uri
		uri := s.request.URI()
		// 1. host
		header.Set(protocol.MosnHeaderHostKey, string(uri.Host()))
		// 2. :authority
		header.Set(protocol.IstioHeaderHostKey, string(uri.Host()))
		// 3. method
		header.Set(protocol.MosnHeaderMethod, string(header.Method()))
		// 4. path
		header.Set(protocol.MosnHeaderPathKey, string(uri.Path()))
		// 5. querystring
		header.Set(protocol.MosnHeaderQueryStringKey, string(uri.QueryString()))

		hasData := true
		if len(s.response.Body()) == 0 {
			hasData = false
		}
		s.receiver.OnReceiveHeaders(s.ctx, header, !hasData)

		if hasData{
			s.receiver.OnReceiveData(s.ctx, buffer.NewIoBufferBytes(s.request.Body()), true)
		}
	}
}

func (s *serverStream) GetStream() types.Stream {
	return s
}<|MERGE_RESOLUTION|>--- conflicted
+++ resolved
@@ -274,11 +274,7 @@
 			responseDoneChan: make(chan bool, 1),
 		}
 
-<<<<<<< HEAD
-	s.receiver = ssc.serverStreamConnCallbacks.NewStreamDetect(s.stream.context, s, spanBuilder)
-=======
-		s.receiver = ssc.serverStreamConnCallbacks.NewStreamDetect(s.stream.ctx, s)
->>>>>>> 74df2a97
+		s.receiver = ssc.serverStreamConnCallbacks.NewStreamDetect(s.stream.ctx, s, spanBuilder)
 
 		ssc.stream = s
 
@@ -372,16 +368,7 @@
 		uri += "?" + queryString
 	}
 
-<<<<<<< HEAD
-	s.request.SetRequestURI(uri)
-
-	if _, ok := headers[protocol.MosnHeaderQueryStringKey]; ok {
-		delete(headers, protocol.MosnHeaderQueryStringKey)
-
-	}
-=======
 	headers.SetRequestURI(uri)
->>>>>>> 74df2a97
 
 	if method, ok := headers.Get(protocol.MosnHeaderMethod); ok {
 		headers.Del(protocol.MosnHeaderMethod)
@@ -469,7 +456,7 @@
 		}
 		s.receiver.OnReceiveHeaders(s.ctx, header, !hasData)
 
-		if hasData{
+		if hasData {
 			s.receiver.OnReceiveData(s.ctx, buffer.NewIoBufferBytes(s.response.Body()), true)
 		}
 
@@ -588,7 +575,7 @@
 		}
 		s.receiver.OnReceiveHeaders(s.ctx, header, !hasData)
 
-		if hasData{
+		if hasData {
 			s.receiver.OnReceiveData(s.ctx, buffer.NewIoBufferBytes(s.request.Body()), true)
 		}
 	}
