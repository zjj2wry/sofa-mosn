--- conflicted
+++ resolved
@@ -26,12 +26,8 @@
 	str "github.com/alipay/sofa-mosn/pkg/stream"
 	"github.com/alipay/sofa-mosn/pkg/types"
 	"github.com/rcrowley/go-metrics"
-<<<<<<< HEAD
 	"time"
 	"fmt"
-=======
-	"github.com/valyala/fasthttp"
->>>>>>> 6c55e897
 )
 
 const defaultMaxConn = 512
@@ -73,17 +69,12 @@
 }
 
 //由 PROXY 调用
-<<<<<<< HEAD
-func (p *connPool) NewStream(ctx context.Context, streamID string, responseDecoder types.StreamReceiver,
-=======
-func (p *connPool) NewStream(context context.Context, responseDecoder types.StreamReceiver,
->>>>>>> 6c55e897
-	cb types.PoolEventListener) types.Cancellable {
+func (p *connPool) NewStream(ctx context.Context, receiver types.StreamReceiver, cb types.PoolEventListener) types.Cancellable {
 
 	c := p.getAvailableClient(ctx)
 
 	if c == nil {
-		cb.OnFailure(streamID, types.ConnectionFailure, nil)
+		cb.OnFailure(types.ConnectionFailure, nil)
 		return nil
 	}
 
@@ -98,13 +89,8 @@
 		p.host.ClusterInfo().Stats().UpstreamRequestActive.Inc(1)
 		p.host.ClusterInfo().ResourceManager().Requests().Increase()
 
-<<<<<<< HEAD
-		streamEncoder := c.codecClient.NewStream(ctx, streamID, responseDecoder)
-		cb.OnReady(streamID, streamEncoder, p.host)
-=======
-		streamEncoder := p.client.codecClient.NewStream(context, responseDecoder)
+		streamEncoder := c.codecClient.NewStream(ctx, receiver)
 		cb.OnReady(streamEncoder, p.host)
->>>>>>> 6c55e897
 	}
 
 	return nil
@@ -252,12 +238,8 @@
 		pool:  pool,
 	}
 
-<<<<<<< HEAD
-	data := pool.host.CreateConnection(context)
-	codecClient := pool.createCodecClient(context, data)
-=======
-	codecClient := NewHTTP1CodecClient(context.Background(), ac)
->>>>>>> 6c55e897
+	data := pool.host.CreateConnection(ctx)
+	codecClient := pool.createCodecClient(ctx, data)
 	codecClient.AddConnectionCallbacks(ac)
 	codecClient.SetCodecClientCallbacks(ac)
 	codecClient.SetCodecConnectionCallbacks(ac)
